[tool.poetry]
name = "ai-hedge-fund"
version = "0.1.0"
description = "AI-powered hedge fund with multi-agent architecture"
authors = ["Your Name <your.email@example.com>"]
readme = "README.md"
packages = [
    { include = "src", from = "." }
]

[tool.poetry.dependencies]
<<<<<<< HEAD
python = "^3.10"
fastapi = "^0.95.1"
uvicorn = "^0.22.0"
websockets = "^11.0.2"
alpaca-trade-api = "^2.3.0"
openai = "^0.27.7"
langchain = "^0.0.350"
langchain-openai = "^0.0.2"
langchain-community = "^0.0.21"
ollama = "^0.1.0"
python-dotenv = "^1.0.0"
pandas = "^2.2.0"
matplotlib = "^3.9.2"
numpy = "^1.24.0"

[tool.poetry.group.dev.dependencies]
black = "^24.2.0"
isort = "^5.13.2"
flake8 = "^7.0.0"
mypy = "^1.8.0"
pytest = "^7.3.1"
pytest-cov = "^4.1.0"
pre-commit = "^3.6.0"
mkdocs = "^1.5.3"
mkdocstrings = {extras = ["python"], version = "^0.24.0"}
=======
python = ">=3.10,<3.12"
fastapi = "0.95.1"
uvicorn = "0.22.0"
websockets = "11.0.2"
alpaca-trade-api = "2.3.0"
openai = "0.27.7"
langchain = "0.0.350"
langchain-openai = "0.0.2"
langchain-community = "0.0.21"
ollama = "0.1.0"
python-dotenv = "1.0.0"
pandas = "2.2.0"
matplotlib = "3.9.2"
numpy = ">=1.25.0,<2.0.0"

[tool.poetry.group.dev.dependencies]
black = "24.2.0"
isort = "5.13.2"
flake8 = "7.0.0"
mypy = "1.8.0"
pytest = "7.3.1"
pytest-cov = "4.1.0"
pre-commit = "3.6.0"
mkdocs = "1.5.3"
mkdocstrings = {extras = ["python"], version = "0.24.0"}
>>>>>>> 63347a3a

[build-system]
requires = ["poetry-core>=1.0.0"]
build-backend = "poetry.core.masonry.api"

[tool.black]
line-length = 88
target-version = ['py310']
include = '\.pyi?$'

[tool.isort]
profile = "black"
multi_line_output = 3

[tool.mypy]
python_version = "3.10"
warn_return_any = true
warn_unused_configs = true
disallow_untyped_defs = true<|MERGE_RESOLUTION|>--- conflicted
+++ resolved
@@ -9,33 +9,6 @@
 ]
 
 [tool.poetry.dependencies]
-<<<<<<< HEAD
-python = "^3.10"
-fastapi = "^0.95.1"
-uvicorn = "^0.22.0"
-websockets = "^11.0.2"
-alpaca-trade-api = "^2.3.0"
-openai = "^0.27.7"
-langchain = "^0.0.350"
-langchain-openai = "^0.0.2"
-langchain-community = "^0.0.21"
-ollama = "^0.1.0"
-python-dotenv = "^1.0.0"
-pandas = "^2.2.0"
-matplotlib = "^3.9.2"
-numpy = "^1.24.0"
-
-[tool.poetry.group.dev.dependencies]
-black = "^24.2.0"
-isort = "^5.13.2"
-flake8 = "^7.0.0"
-mypy = "^1.8.0"
-pytest = "^7.3.1"
-pytest-cov = "^4.1.0"
-pre-commit = "^3.6.0"
-mkdocs = "^1.5.3"
-mkdocstrings = {extras = ["python"], version = "^0.24.0"}
-=======
 python = ">=3.10,<3.12"
 fastapi = "0.95.1"
 uvicorn = "0.22.0"
@@ -61,7 +34,6 @@
 pre-commit = "3.6.0"
 mkdocs = "1.5.3"
 mkdocstrings = {extras = ["python"], version = "0.24.0"}
->>>>>>> 63347a3a
 
 [build-system]
 requires = ["poetry-core>=1.0.0"]
